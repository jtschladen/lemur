#
# This file is autogenerated by pip-compile
# To update, run:
#
#    pip-compile --no-emit-index-url --output-file=requirements-dev.txt requirements-dev.in
#
appdirs==1.4.4
    # via virtualenv
bleach==3.3.0
    # via readme-renderer
certifi==2021.5.30
    # via requests
cffi==1.14.6
    # via cryptography
cfgv==3.3.0
    # via pre-commit
charset-normalizer==2.0.4
    # via requests
colorama==0.4.4
    # via twine
cryptography==3.4.7
    # via secretstorage
distlib==0.3.2
    # via virtualenv
docutils==0.17.1
    # via readme-renderer
filelock==3.0.12
    # via virtualenv
flake8==3.9.2
    # via -r requirements-dev.in
identify==2.2.10
    # via pre-commit
idna==2.10
    # via requests
importlib-metadata==4.5.0
    # via
    #   keyring
    #   twine
<<<<<<< HEAD
invoke==1.5.0
=======
invoke==1.6.0
>>>>>>> 5e3354c3
    # via -r requirements-dev.in
jeepney==0.7.1
    # via
    #   keyring
    #   secretstorage
keyring==23.0.1
    # via twine
marshmallow==2.20.4
    # via
    #   -r requirements-dev.in
    #   marshmallow-sqlalchemy
marshmallow-sqlalchemy==0.23.1
    # via -r requirements-dev.in
mccabe==0.6.1
    # via flake8
nodeenv==1.6.0
    # via
    #   -r requirements-dev.in
    #   pre-commit
packaging==20.9
    # via bleach
pkginfo==1.7.0
    # via twine
pre-commit==2.13.0
    # via -r requirements-dev.in
pycodestyle==2.7.0
    # via flake8
pycparser==2.20
    # via cffi
pyflakes==2.3.1
    # via flake8
pygments==2.9.0
    # via readme-renderer
pyparsing==2.4.7
    # via packaging
pyyaml==5.4.1
    # via
    #   -r requirements-dev.in
    #   pre-commit
readme-renderer==29.0
    # via twine
<<<<<<< HEAD
requests==2.26.0
=======
requests==2.25.1
>>>>>>> 5e3354c3
    # via
    #   requests-toolbelt
    #   twine
requests-toolbelt==0.9.1
    # via twine
rfc3986==1.5.0
    # via twine
secretstorage==3.3.1
    # via keyring
six==1.16.0
    # via
    #   bleach
    #   readme-renderer
    #   virtualenv
sqlalchemy==1.3.24
    # via
    #   -r requirements-dev.in
    #   marshmallow-sqlalchemy
toml==0.10.2
    # via pre-commit
tqdm==4.61.0
    # via twine
twine==3.4.1
    # via -r requirements-dev.in
urllib3==1.26.5
    # via requests
virtualenv==20.4.7
    # via pre-commit
webencodings==0.5.1
    # via bleach
zipp==3.4.1
    # via importlib-metadata<|MERGE_RESOLUTION|>--- conflicted
+++ resolved
@@ -36,11 +36,7 @@
     # via
     #   keyring
     #   twine
-<<<<<<< HEAD
-invoke==1.5.0
-=======
 invoke==1.6.0
->>>>>>> 5e3354c3
     # via -r requirements-dev.in
 jeepney==0.7.1
     # via
@@ -82,11 +78,7 @@
     #   pre-commit
 readme-renderer==29.0
     # via twine
-<<<<<<< HEAD
 requests==2.26.0
-=======
-requests==2.25.1
->>>>>>> 5e3354c3
     # via
     #   requests-toolbelt
     #   twine
