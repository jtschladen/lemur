#
# This file is autogenerated by pip-compile
# To update, run:
#
#    pip-compile --no-index --output-file requirements.txt requirements.in
#
acme==0.30.0
alembic-autogenerate-enums==0.0.2
alembic==1.0.5            # via flask-migrate
amqp==2.3.2               # via kombu
aniso8601==4.0.1          # via flask-restful
arrow==0.13.0
asn1crypto==0.24.0        # via cryptography
asyncpool==1.0
bcrypt==3.1.5             # via flask-bcrypt, paramiko
billiard==3.5.0.5         # via celery
blinker==1.4              # via flask-mail, flask-principal, raven
<<<<<<< HEAD
boto3==1.9.69
botocore==1.12.69
=======
boto3==1.9.75
botocore==1.12.75
>>>>>>> 36374103
celery[redis]==4.2.1
certifi==2018.11.29
certsrv==2.1.0
cffi==1.11.5              # via bcrypt, cryptography, pynacl
chardet==3.0.4            # via requests
click==7.0                # via flask
cloudflare==2.1.0
cryptography==2.4.2
dnspython3==1.15.0
dnspython==1.15.0         # via dnspython3
docutils==0.14            # via botocore
dyn==1.8.1
flask-bcrypt==0.7.1
flask-cors==3.0.7
flask-mail==0.9.1
flask-migrate==2.3.1
flask-principal==0.4.0
flask-restful==0.3.7
flask-script==2.0.6
flask-sqlalchemy==2.3.2
flask==1.0.2
future==0.17.1
gunicorn==19.9.0
idna==2.8                 # via cryptography, requests
inflection==0.3.1
itsdangerous==1.1.0       # via flask
jinja2==2.10
jmespath==0.9.3           # via boto3, botocore
josepy==1.1.0             # via acme
jsonlines==1.2.0          # via cloudflare
<<<<<<< HEAD
kombu==4.2.1              # via celery - 4.2.2. was removed sirferl
=======
kombu==4.2.2.post1        # via celery
>>>>>>> 36374103
lockfile==0.12.2
mako==1.0.7               # via alembic
markupsafe==1.1.0         # via jinja2, mako
marshmallow-sqlalchemy==0.15.0
marshmallow==2.17.0
mock==2.0.0               # via acme
ndg-httpsclient==0.5.1
paramiko==2.4.2
pbr==5.1.1                # via mock
pem==18.2.0
psycopg2==2.7.6.1
pyasn1-modules==0.2.3     # via python-ldap
pyasn1==0.4.5             # via ndg-httpsclient, paramiko, pyasn1-modules, python-ldap
pycparser==2.19           # via cffi
pyjwt==1.7.1
pynacl==1.3.0             # via paramiko
pyopenssl==18.0.0
pyrfc3339==1.1            # via acme
python-dateutil==2.7.5    # via alembic, arrow, botocore
python-editor==1.0.3      # via alembic
python-ldap==3.1.0
pytz==2018.9              # via acme, celery, flask-restful, pyrfc3339
pyyaml==3.13              # via cloudflare
raven[flask]==6.10.0
redis==2.10.6
requests-toolbelt==0.8.0  # via acme
requests[security]==2.21.0
retrying==1.3.3
s3transfer==0.1.13        # via boto3
six==1.12.0
sqlalchemy-utils==0.33.10
sqlalchemy==1.2.15        # via alembic, flask-sqlalchemy, marshmallow-sqlalchemy, sqlalchemy-utils
tabulate==0.8.2
urllib3==1.24.1           # via botocore, requests
vine==1.2.0               # via amqp
werkzeug==0.14.1          # via flask
xmltodict==0.11.0<|MERGE_RESOLUTION|>--- conflicted
+++ resolved
@@ -15,13 +15,8 @@
 bcrypt==3.1.5             # via flask-bcrypt, paramiko
 billiard==3.5.0.5         # via celery
 blinker==1.4              # via flask-mail, flask-principal, raven
-<<<<<<< HEAD
-boto3==1.9.69
-botocore==1.12.69
-=======
 boto3==1.9.75
 botocore==1.12.75
->>>>>>> 36374103
 celery[redis]==4.2.1
 certifi==2018.11.29
 certsrv==2.1.0
@@ -52,11 +47,7 @@
 jmespath==0.9.3           # via boto3, botocore
 josepy==1.1.0             # via acme
 jsonlines==1.2.0          # via cloudflare
-<<<<<<< HEAD
-kombu==4.2.1              # via celery - 4.2.2. was removed sirferl
-=======
 kombu==4.2.2.post1        # via celery
->>>>>>> 36374103
 lockfile==0.12.2
 mako==1.0.7               # via alembic
 markupsafe==1.1.0         # via jinja2, mako
