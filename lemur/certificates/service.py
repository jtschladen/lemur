--- conflicted
+++ resolved
@@ -582,13 +582,8 @@
 def like_domain_query(term):
     domain_query = database.session_query(Domain.id)
     domain_query = domain_query.filter(func.lower(Domain.name).like(term.lower()))
-<<<<<<< HEAD
-    assoc_query = database.session_query(CertificateAssociation.c.certificate_id)  # TODO is this broken?
-    assoc_query = assoc_query.filter(CertificateAssociation.c.domain_id.in_(domain_query))
-=======
     assoc_query = database.session_query(CertificateAssociation.certificate_id)
     assoc_query = assoc_query.filter(CertificateAssociation.domain_id.in_(domain_query))
->>>>>>> 3a5b5632
     return assoc_query
 
 
