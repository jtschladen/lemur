"""
.. module: lemur.notifications.messaging
    :platform: Unix

    :copyright: (c) 2018 by Netflix Inc., see AUTHORS for more
    :license: Apache, see LICENSE for more details.

.. moduleauthor:: Kevin Glisson <kglisson@netflix.com>

"""
import sys
from collections import defaultdict
from datetime import timedelta
from itertools import groupby

import arrow
from flask import current_app
from sqlalchemy import and_
from sqlalchemy.sql.expression import false, true

from lemur import database
from lemur.certificates import service as certificates_service
from lemur.certificates.models import Certificate
from lemur.certificates.schemas import certificate_notification_output_schema
from lemur.common.utils import windowed_query, is_selfsigned
from lemur.constants import FAILURE_METRIC_STATUS, SUCCESS_METRIC_STATUS
from lemur.extensions import metrics, sentry
from lemur.pending_certificates.schemas import pending_certificate_output_schema
from lemur.plugins import plugins
from lemur.plugins.utils import get_plugin_option


def get_certificates(exclude=None):
    """
    Finds all certificates that are eligible for expiration notifications.
    :param exclude:
    :return:
    """
    now = arrow.utcnow()
    max = now + timedelta(days=90)

    q = (
        database.db.session.query(Certificate)
        .filter(Certificate.not_after <= max)
        .filter(Certificate.notify == true())
        .filter(Certificate.expired == false())
        .filter(Certificate.revoked == false())
    )

    exclude_conditions = []
    if exclude:
        for e in exclude:
            exclude_conditions.append(~Certificate.name.ilike("%{}%".format(e)))

        q = q.filter(and_(*exclude_conditions))

    certs = []

    for c in windowed_query(q, Certificate.id, 10000):
        if needs_notification(c):
            certs.append(c)

    return certs


def get_expiring_authority_certificates():
    """
    Finds all certificate authority certificates that are eligible for expiration notifications.
    :return:
    """
    now = arrow.utcnow()
    authority_expiration_intervals = current_app.config.get("LEMUR_AUTHORITY_CERT_EXPIRATION_EMAIL_INTERVALS",
                                                            [365, 180])
    max_not_after = now + timedelta(days=max(authority_expiration_intervals) + 1)

    q = (
        database.db.session.query(Certificate)
        .filter(Certificate.not_after < max_not_after)
        .filter(Certificate.notify == true())
        .filter(Certificate.expired == false())
        .filter(Certificate.revoked == false())
        .filter(Certificate.root_authority_id.isnot(None))
        .filter(Certificate.authority_id.is_(None))
    )

    certs = []
    for c in windowed_query(q, Certificate.id, 10000):
        days_remaining = (c.not_after - now).days
        if days_remaining in authority_expiration_intervals:
            certs.append(c)
    return certs


def get_eligible_certificates(exclude=None):
    """
    Finds all certificates that are eligible for certificate expiration notification.
    Returns the set of all eligible certificates, grouped by owner, with a list of applicable notifications.
    :param exclude:
    :return:
    """
    certificates = defaultdict(dict)
    certs = get_certificates(exclude=exclude)

    # group by owner
    for owner, items in groupby(certs, lambda x: x.owner):
        notification_groups = []

        for certificate in items:
            notifications = needs_notification(certificate)

            if notifications:
                for notification in notifications:
                    notification_groups.append((notification, certificate))

        # group by notification
        for notification, items in groupby(notification_groups, lambda x: x[0].label):
            certificates[owner][notification] = list(items)

            """
            current:
            [owner, [notification, [certs]]]
            
            group by:
            [owner, [
            """

    return certificates


def get_eligible_authority_certificates():
    """
    Finds all certificate authority certificates that are eligible for certificate expiration notification.
    Returns the set of all eligible CA certificates, grouped by owner and interval, with a list of applicable certs.
    :return:
    """
    certificates = defaultdict(dict)
    all_certs = get_expiring_authority_certificates()
    now = arrow.utcnow()

    # group by owner
    for owner, owner_certs in groupby(all_certs, lambda x: x.owner):
        # group by expiration interval
        for interval, interval_certs in groupby(owner_certs, lambda x: (x.not_after - now).days):
            certificates[owner][interval] = list(interval_certs)

    return certificates


def send_plugin_notification(event_type, data, recipients, notification):
    """
    Executes the plugin and handles failure.

    :param event_type:
    :param data:
    :param recipients:
    :param notification:
    :return:
    """
    function = f"{__name__}.{sys._getframe().f_code.co_name}"
    log_data = {
        "function": function,
        "message": f"Sending {event_type} notification for to recipients {recipients}",
        "notification_type": event_type,
        "notification_plugin": notification.plugin.slug,
        "certificate_targets": recipients,
    }
    status = FAILURE_METRIC_STATUS
    try:
        current_app.logger.debug(log_data)
        notification.plugin.send(event_type, data, recipients, notification.options)
        status = SUCCESS_METRIC_STATUS
    except Exception as e:
        log_data["message"] = f"Unable to send {event_type} notification to recipients {recipients}"
        current_app.logger.error(log_data, exc_info=True)
        sentry.captureException()

    metrics.send(
        "notification",
        "counter",
        1,
        metric_tags={"status": status, "event_type": event_type, "plugin": notification.plugin.slug},
    )

    if status == SUCCESS_METRIC_STATUS:
        return True


def send_expiration_notifications(exclude):
    """
    This function will check for upcoming certificate expiration,
    and send out notification emails at given intervals.
    """
    success = failure = 0

    # security team gets all
    security_email = current_app.config.get("LEMUR_SECURITY_TEAM_EMAIL")

    current_app.logger.info(f"Sending expiration emails")  # TODO remove

    for owner, notification_group in get_eligible_certificates(exclude=exclude).items():

        current_app.logger.info(f"Sending expiration emails to owner {owner}. Notifications: {notification_group}")  # TODO remove

        for notification_label, certificates in notification_group.items():
            notification_data = []

            notification = certificates[0][0]

            current_app.logger.info(f"Sending expiration emails to owner {owner} for notification {notification}. "
                                    f"Certificates: {certificates}")  # TODO remove

            for data in certificates:
                n, certificate = data
                cert_data = certificate_notification_output_schema.dump(
                    certificate
                ).data
                notification_data.append(cert_data)

<<<<<<< HEAD
            current_app.logger.info(f"Sending expiration emails to owner {owner} for notification {notification}. "
                                    f"Notification data:  {notification_data}"
                                    f"Security data:  {security_data}")  # TODO remove

            if send_default_notification(
                    "expiration", notification_data, [owner], notification.options
=======
            email_recipients = notification.plugin.get_recipients(notification.options, security_email + [owner])
            # Plugin will ONLY use the provided recipients if it's email; any other notification plugin ignores them
            if send_plugin_notification(
                    "expiration", notification_data, email_recipients, notification
>>>>>>> 0ebaa789
            ):
                success += len(email_recipients)
            else:
                failure += len(email_recipients)
            # If we're using an email plugin, we're done,
            #   since "security_email + [owner]" were added as email_recipients.
            # If we're not using an email plugin, we also need to send an email to the security team and owner,
            #   since the plugin notification didn't send anything to them.
            if notification.plugin.slug != "email-notification":
                if send_default_notification(
                        "expiration", notification_data, email_recipients, notification.options
                ):
                    success = 1 + len(email_recipients)
                else:
                    failure = 1 + len(email_recipients)

    return success, failure

<<<<<<< HEAD
            current_app.logger.info(f"Sending expiration emails to recipients {recipients} for notification {notification}. ")  # TODO remove

            if send_plugin_notification(
                "expiration",
                notification_data,
                recipients,
                notification,
            ):
                success += 1
            else:
                failure += 1

            current_app.logger.info(f"Sending expiration emails to security for notification {notification}. ")  # TODO remove

=======

def send_authority_expiration_notifications():
    """
    This function will check for upcoming certificate authority certificate expiration,
    and send out notification emails at configured intervals.
    """
    success = failure = 0

    # security team gets all
    security_email = current_app.config.get("LEMUR_SECURITY_TEAM_EMAIL")

    for owner, owner_cert_groups in get_eligible_authority_certificates().items():
        for interval, certificates in owner_cert_groups.items():
            notification_data = []

            for certificate in certificates:
                cert_data = certificate_notification_output_schema.dump(
                    certificate
                ).data
                cert_data['self_signed'] = is_selfsigned(certificate.parsed_cert)
                cert_data['issued_cert_count'] = certificates_service.get_issued_cert_count_for_authority(certificate.root_authority)
                notification_data.append(cert_data)

            email_recipients = security_email + [owner]
>>>>>>> 0ebaa789
            if send_default_notification(
                    "authority_expiration", notification_data, email_recipients,
                    notification_options=[{'name': 'interval', 'value': interval}]
            ):
                success = len(email_recipients)
            else:
                failure = len(email_recipients)

    return success, failure


def send_default_notification(notification_type, data, targets, notification_options=None):
    """
    Sends a report to the specified target via the default notification plugin. Applicable for any notification_type.
    At present, "default" means email, as the other notification plugins do not support dynamically configured targets.

    :param notification_type:
    :param data:
    :param targets:
    :param notification_options:
    :return:
    """
    function = f"{__name__}.{sys._getframe().f_code.co_name}"
    status = FAILURE_METRIC_STATUS
    notification_plugin = plugins.get(
        current_app.config.get("LEMUR_DEFAULT_NOTIFICATION_PLUGIN", "email-notification")
    )
    log_data = {
        "function": function,
        "message": f"Sending {notification_type} notification for certificate data {data} to targets {targets}",
        "notification_type": notification_type,
        "notification_plugin": notification_plugin.slug,
    }

    try:
        current_app.logger.debug(log_data)
        # we need the notification.options here because the email templates utilize the interval/unit info
        notification_plugin.send(notification_type, data, targets, notification_options)
        status = SUCCESS_METRIC_STATUS
    except Exception as e:
        log_data["message"] = f"Unable to send {notification_type} notification for certificate data {data} " \
                              f"to targets {targets}"
        current_app.logger.error(log_data, exc_info=True)
        sentry.captureException()

    metrics.send(
        "notification",
        "counter",
        1,
        metric_tags={"status": status, "event_type": notification_type, "plugin": notification_plugin.slug},
    )

    if status == SUCCESS_METRIC_STATUS:
        return True


def send_rotation_notification(certificate):
    data = certificate_notification_output_schema.dump(certificate).data
    return send_default_notification("rotation", data, [data["owner"]])


def send_pending_failure_notification(
    pending_cert, notify_owner=True, notify_security=True
):
    """
    Sends a report to certificate owners when their pending certificate failed to be created.

    :param pending_cert:
    :param notify_owner:
    :param notify_security:
    :return:
    """

    data = pending_certificate_output_schema.dump(pending_cert).data
    data["security_email"] = current_app.config.get("LEMUR_SECURITY_TEAM_EMAIL")

    email_recipients = []
    if notify_owner:
        email_recipients = email_recipients + [data["owner"]]

    if notify_security:
        email_recipients = email_recipients + data["security_email"]

    return send_default_notification("failed", data, email_recipients, pending_cert)


def needs_notification(certificate):
    """
    Determine if notifications for a given certificate should currently be sent.
    For each notification configured for the cert, verifies it is active, properly configured,
    and that the configured expiration period is currently met.

    :param certificate:
    :return:
    """
    now = arrow.utcnow()
    days = (certificate.not_after - now).days

    notifications = []

    for notification in certificate.notifications:
        if not notification.active or not notification.options:
            continue

        interval = get_plugin_option("interval", notification.options)
        unit = get_plugin_option("unit", notification.options)

        if unit == "weeks":
            interval *= 7

        elif unit == "months":
            interval *= 30

        elif unit == "days":  # it's nice to be explicit about the base unit
            pass

        else:
            raise Exception(
                f"Invalid base unit for expiration interval: {unit}"
            )
        if days == interval:
            notifications.append(notification)
    return notifications<|MERGE_RESOLUTION|>--- conflicted
+++ resolved
@@ -115,14 +115,6 @@
         # group by notification
         for notification, items in groupby(notification_groups, lambda x: x[0].label):
             certificates[owner][notification] = list(items)
-
-            """
-            current:
-            [owner, [notification, [certs]]]
-            
-            group by:
-            [owner, [
-            """
 
     return certificates
 
@@ -195,19 +187,12 @@
     # security team gets all
     security_email = current_app.config.get("LEMUR_SECURITY_TEAM_EMAIL")
 
-    current_app.logger.info(f"Sending expiration emails")  # TODO remove
-
     for owner, notification_group in get_eligible_certificates(exclude=exclude).items():
-
-        current_app.logger.info(f"Sending expiration emails to owner {owner}. Notifications: {notification_group}")  # TODO remove
 
         for notification_label, certificates in notification_group.items():
             notification_data = []
 
             notification = certificates[0][0]
-
-            current_app.logger.info(f"Sending expiration emails to owner {owner} for notification {notification}. "
-                                    f"Certificates: {certificates}")  # TODO remove
 
             for data in certificates:
                 n, certificate = data
@@ -216,19 +201,10 @@
                 ).data
                 notification_data.append(cert_data)
 
-<<<<<<< HEAD
-            current_app.logger.info(f"Sending expiration emails to owner {owner} for notification {notification}. "
-                                    f"Notification data:  {notification_data}"
-                                    f"Security data:  {security_data}")  # TODO remove
-
-            if send_default_notification(
-                    "expiration", notification_data, [owner], notification.options
-=======
             email_recipients = notification.plugin.get_recipients(notification.options, security_email + [owner])
             # Plugin will ONLY use the provided recipients if it's email; any other notification plugin ignores them
             if send_plugin_notification(
                     "expiration", notification_data, email_recipients, notification
->>>>>>> 0ebaa789
             ):
                 success += len(email_recipients)
             else:
@@ -247,22 +223,6 @@
 
     return success, failure
 
-<<<<<<< HEAD
-            current_app.logger.info(f"Sending expiration emails to recipients {recipients} for notification {notification}. ")  # TODO remove
-
-            if send_plugin_notification(
-                "expiration",
-                notification_data,
-                recipients,
-                notification,
-            ):
-                success += 1
-            else:
-                failure += 1
-
-            current_app.logger.info(f"Sending expiration emails to security for notification {notification}. ")  # TODO remove
-
-=======
 
 def send_authority_expiration_notifications():
     """
@@ -287,7 +247,6 @@
                 notification_data.append(cert_data)
 
             email_recipients = security_email + [owner]
->>>>>>> 0ebaa789
             if send_default_notification(
                     "authority_expiration", notification_data, email_recipients,
                     notification_options=[{'name': 'interval', 'value': interval}]
