--- conflicted
+++ resolved
@@ -73,8 +73,6 @@
 def base64encode(string):
     return base64.b64encode(string.encode()).decode()
 
-
-<<<<<<< HEAD
 def build_secret(secret_format, secret_name, body, private_key, cert_chain):
     secret = {
         'apiVersion': 'v1',
@@ -103,9 +101,6 @@
         }
     return secret
 
-
-=======
->>>>>>> 954c4dfc
 class KubernetesDestinationPlugin(DestinationPlugin):
     title = 'Kubernetes'
     slug = 'kubernetes-destination'
@@ -132,11 +127,7 @@
         {
             'name': 'kubernetesURL',
             'type': 'str',
-<<<<<<< HEAD
-            'required': False,
-=======
-            'required': True,
->>>>>>> 954c4dfc
+            'required': False,
             'validation': 'https?://[a-zA-Z0-9.-]+(?::[0-9]+)?',
             'helpMessage': 'Must be a valid Kubernetes server URL!',
             'default': 'https://kubernetes.default'
@@ -144,16 +135,11 @@
         {
             'name': 'kubernetesAuthToken',
             'type': 'str',
-<<<<<<< HEAD
-            'required': False,
-=======
-            'required': True,
->>>>>>> 954c4dfc
+            'required': False,
             'validation': '[0-9a-zA-Z-_.]+',
             'helpMessage': 'Must be a valid Kubernetes server Token!',
         },
         {
-<<<<<<< HEAD
             'name': 'kubernetesAuthTokenFile',
             'type': 'str',
             'required': False,
@@ -165,11 +151,6 @@
             'name': 'kubernetesServerCertificate',
             'type': 'textarea',
             'required': False,
-=======
-            'name': 'kubernetesServerCertificate',
-            'type': 'textarea',
-            'required': True,
->>>>>>> 954c4dfc
             'validation': '-----BEGIN CERTIFICATE-----[a-zA-Z0-9/+\\s\\r\\n]+-----END CERTIFICATE-----',
             'helpMessage': 'Must be a valid Kubernetes server Certificate!',
         },
@@ -184,11 +165,7 @@
         {
             'name': 'kubernetesNamespace',
             'type': 'str',
-<<<<<<< HEAD
-            'required': False,
-=======
-            'required': True,
->>>>>>> 954c4dfc
+            'required': False,
             'validation': '[a-z0-9]([-a-z0-9]*[a-z0-9])?',
             'helpMessage': 'Must be a valid Kubernetes Namespace!',
         },
@@ -216,7 +193,6 @@
     def upload(self, name, body, private_key, cert_chain, options, **kwargs):
 
         try:
-<<<<<<< HEAD
             k8_base_uri = self.get_option('kubernetesURL', options)
             secret_format = self.get_option('secretFormat', options)
             k8s_api = K8sSession(
@@ -236,43 +212,12 @@
                 data=secret
             )
 
-=======
-            k8_bearer = self.get_option('kubernetesAuthToken', options)
-            k8_cert = self.get_option('kubernetesServerCertificate', options)
-            k8_namespace = self.get_option('kubernetesNamespace', options)
-            k8_base_uri = self.get_option('kubernetesURL', options)
-
-            k8s_api = K8sSession(k8_bearer, k8_cert)
-
-            cn = common_name(parse_certificate(body))
-
-            # in the future once runtime properties can be passed-in - use passed-in secret name
-            secret_name = 'certs-' + cn
-
-            err = ensure_resource(k8s_api, k8s_base_uri=k8_base_uri, namespace=k8_namespace, kind="secret", name=secret_name, data={
-                'apiVersion': 'v1',
-                'kind': 'Secret',
-                'metadata': {
-                    'name': secret_name,
-                },
-                'data': {
-                    'combined.pem': base64encode('%s\n%s' % (body, private_key)),
-                    'ca.crt': base64encode(cert_chain),
-                    'service.key': base64encode(private_key),
-                    'service.crt': base64encode(body),
-                }
-            })
->>>>>>> 954c4dfc
         except Exception as e:
             current_app.logger.exception("Exception in upload: {}".format(e), exc_info=True)
             raise
 
         if err is not None:
-<<<<<<< HEAD
             current_app.logger.error("Error deploying resource: %s", err)
-=======
-            current_app.logger.debug("Error deploying resource: %s", err)
->>>>>>> 954c4dfc
             raise Exception("Error uploading secret: " + err)
 
     def k8s_bearer(self, options):
