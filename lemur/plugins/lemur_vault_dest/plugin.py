--- conflicted
+++ resolved
@@ -64,33 +64,18 @@
             "helpMessage": "Must be a valid Vault secrets mount name!",
         },
         {
-<<<<<<< HEAD
-            'name': 'vaultPath',
-            'type': 'str',
-            'required': True,
-            'validation': '^([a-zA-Z0-9._-]+/?)+$',
-            'helpMessage': 'Must be a valid Vault secrets path'
-        },
-        {
-            'name': 'objectName',
-            'type': 'str',
-            'required': True,
-            'validation': '[0-9a-zA-Z.:_-]+',
-            'helpMessage': 'Object Name to search'
-=======
             "name": "vaultPath",
             "type": "str",
             "required": True,
-            "validation": "^([a-zA-Z0-9_-]+/?)+$",
+            "validation": "^([a-zA-Z0-9._-]+/?)+$",
             "helpMessage": "Must be a valid Vault secrets path",
         },
         {
             "name": "objectName",
             "type": "str",
             "required": True,
-            "validation": "[0-9a-zA-Z:_-]+",
+            "validation": "[0-9a-zA-Z.:_-]+",
             "helpMessage": "Object Name to search",
->>>>>>> 198abcfe
         },
     ]
 
