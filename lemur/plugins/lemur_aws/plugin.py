"""
.. module: lemur.plugins.lemur_aws.plugin
    :platform: Unix
    :copyright: (c) 2018 by Netflix Inc., see AUTHORS for more
    :license: Apache, see LICENSE for more details.

    Terraform example to setup the destination bucket:
    resource "aws_s3_bucket" "certs_log_bucket" {
         bucket = "certs-log-access-bucket"
        acl    = "log-delivery-write"
    }

    resource "aws_s3_bucket" "certs_lemur" {
        bucket = "certs-lemur"
        acl    = "private"

      logging {
        target_bucket = "${aws_s3_bucket.certs_log_bucket.id}"
        target_prefix = "log/lemur"
      }
    }

    The IAM role Lemur is running as should have the following actions on the destination bucket:

    "S3:PutObject",
    "S3:PutObjectAcl"

    The reader should have the following actions:
    "s3:GetObject"

.. moduleauthor:: Kevin Glisson <kglisson@netflix.com>
.. moduleauthor:: Mikhail Khodorovskiy <mikhail.khodorovskiy@jivesoftware.com>
.. moduleauthor:: Harm Weites <harm@weites.com>
"""

from acme.errors import ClientError
from flask import current_app

from lemur.extensions import sentry, metrics
from lemur.plugins import lemur_aws as aws, ExpirationNotificationPlugin
from lemur.plugins.bases import DestinationPlugin, ExportDestinationPlugin, SourcePlugin
from lemur.plugins.lemur_aws import iam, s3, elb, ec2, sns


def get_region_from_dns(dns):
    #  XXX.REGION.elb.amazonaws.com
    if dns.endswith(".elb.amazonaws.com"):
        return dns.split(".")[-4]
    else:
        #  NLBs have a different pattern on the dns XXXX.elb.REGION.amazonaws.com
        return dns.split(".")[-3]


def format_elb_cipher_policy_v2(policy):
    """
    Attempts to format cipher policy information for elbv2 into a common format.
    :param policy:
    :return:
    """
    ciphers = []
    name = None

    for descr in policy["SslPolicies"]:
        name = descr["Name"]
        for cipher in descr["Ciphers"]:
            ciphers.append(cipher["Name"])

    return dict(name=name, ciphers=ciphers)


def format_elb_cipher_policy(policy):
    """
    Attempts to format cipher policy information into a common format.
    :param policy:
    :return:
    """
    ciphers = []
    name = None
    for descr in policy["PolicyDescriptions"]:
        for attr in descr["PolicyAttributeDescriptions"]:
            if attr["AttributeName"] == "Reference-Security-Policy":
                name = attr["AttributeValue"]
                continue

            if attr["AttributeValue"] == "true":
                ciphers.append(attr["AttributeName"])

    return dict(name=name, ciphers=ciphers)


def get_elb_endpoints(account_number, region, elb_dict):
    """
    Retrieves endpoint information from elb response data.
    :param account_number:
    :param region:
    :param elb_dict:
    :return:
    """
    endpoints = []
    for listener in elb_dict["ListenerDescriptions"]:
        if not listener["Listener"].get("SSLCertificateId"):
            continue

        if listener["Listener"]["SSLCertificateId"] == "Invalid-Certificate":
            continue

        endpoint = dict(
            name=elb_dict["LoadBalancerName"],
            dnsname=elb_dict["DNSName"],
            type="elb",
            port=listener["Listener"]["LoadBalancerPort"],
            certificate_name=iam.get_name_from_arn(
                listener["Listener"]["SSLCertificateId"]
            ),
        )

        if listener["PolicyNames"]:
            policy = elb.describe_load_balancer_policies(
                elb_dict["LoadBalancerName"],
                listener["PolicyNames"],
                account_number=account_number,
                region=region,
            )
            endpoint["policy"] = format_elb_cipher_policy(policy)

        current_app.logger.debug("Found new endpoint. Endpoint: {}".format(endpoint))

        endpoints.append(endpoint)

    return endpoints


def get_elb_endpoints_v2(account_number, region, elb_dict):
    """
    Retrieves endpoint information from elbv2 response data.
    :param account_number:
    :param region:
    :param elb_dict:
    :return:
    """
    endpoints = []
    listeners = elb.describe_listeners_v2(
        account_number=account_number,
        region=region,
        LoadBalancerArn=elb_dict["LoadBalancerArn"],
    )
    for listener in listeners["Listeners"]:
        if not listener.get("Certificates"):
            continue

        for certificate in listener["Certificates"]:
            endpoint = dict(
                name=elb_dict["LoadBalancerName"],
                dnsname=elb_dict["DNSName"],
                type="elbv2",
                port=listener["Port"],
                certificate_name=iam.get_name_from_arn(certificate["CertificateArn"]),
            )

        if listener["SslPolicy"]:
            policy = elb.describe_ssl_policies_v2(
                [listener["SslPolicy"]], account_number=account_number, region=region
            )
            endpoint["policy"] = format_elb_cipher_policy_v2(policy)

        endpoints.append(endpoint)

    return endpoints


class AWSSourcePlugin(SourcePlugin):
    title = "AWS"
    slug = "aws-source"
    description = "Discovers all SSL certificates and ELB endpoints in an AWS account"
    version = aws.VERSION

    author = "Kevin Glisson"
    author_url = "https://github.com/netflix/lemur"

    options = [
        {
            "name": "accountNumber",
            "type": "str",
            "required": True,
            "validation": "/^[0-9]{12,12}$/",
            "helpMessage": "Must be a valid AWS account number!",
        },
        {
            "name": "regions",
            "type": "str",
            "helpMessage": "Comma separated list of regions to search in, if no region is specified we look in all regions.",
        },
    ]

    def get_certificates(self, options, **kwargs):
        cert_data = iam.get_all_certificates(
            account_number=self.get_option("accountNumber", options)
        )
        return [
            dict(
                body=c["CertificateBody"],
                chain=c.get("CertificateChain"),
                name=c["ServerCertificateMetadata"]["ServerCertificateName"],
            )
            for c in cert_data
        ]

    def get_endpoints(self, options, **kwargs):
        endpoints = []
        account_number = self.get_option("accountNumber", options)
        regions = self.get_option("regions", options)

        if not regions:
            regions = ec2.get_regions(account_number=account_number)
        else:
            regions = "".join(regions.split()).split(",")

        for region in regions:
            elbs = elb.get_all_elbs(account_number=account_number, region=region)
            current_app.logger.info({
                "message": "Describing classic load balancers",
                "account_number": account_number,
                "region": region,
                "number_of_load_balancers": len(elbs)
            })

            for e in elbs:
                endpoints.extend(get_elb_endpoints(account_number, region, e))

            # fetch advanced ELBs
            elbs_v2 = elb.get_all_elbs_v2(account_number=account_number, region=region)
            current_app.logger.info({
                "message": "Describing advanced load balancers",
                "account_number": account_number,
                "region": region,
                "number_of_load_balancers": len(elbs_v2)
            })

            for e in elbs_v2:
                endpoints.extend(get_elb_endpoints_v2(account_number, region, e))

        return endpoints

    def update_endpoint(self, endpoint, certificate):
        options = endpoint.source.options
        account_number = self.get_option("accountNumber", options)

        # relies on the fact that region is included in DNS name
        region = get_region_from_dns(endpoint.dnsname)
        arn = iam.create_arn_from_cert(account_number, region, certificate.name)

        if endpoint.type == "elbv2":
            listener_arn = elb.get_listener_arn_from_endpoint(
                endpoint.name,
                endpoint.port,
                account_number=account_number,
                region=region,
            )
            elb.attach_certificate_v2(
                listener_arn,
                endpoint.port,
                [{"CertificateArn": arn}],
                account_number=account_number,
                region=region,
            )
        else:
            elb.attach_certificate(
                endpoint.name,
                endpoint.port,
                arn,
                account_number=account_number,
                region=region,
            )

    def clean(self, certificate, options, **kwargs):
        account_number = self.get_option("accountNumber", options)
        iam.delete_cert(certificate.name, account_number=account_number)

    def get_certificate_by_name(self, certificate_name, options):
        account_number = self.get_option("accountNumber", options)
        # certificate name may contain path, in which case we remove it
        if "/" in certificate_name:
            certificate_name = certificate_name.split('/')[-1]
        try:
            cert = iam.get_certificate(certificate_name, account_number=account_number)
            if cert:
                return dict(
                    body=cert["CertificateBody"],
                    chain=cert.get("CertificateChain"),
                    name=cert["ServerCertificateMetadata"]["ServerCertificateName"],
                )
        except ClientError:
            current_app.logger.warning(
                "get_elb_certificate_failed: Unable to get certificate for {0}".format(certificate_name))
            sentry.captureException()
            metrics.send(
                "get_elb_certificate_failed", "counter", 1,
                metric_tags={"certificate_name": certificate_name, "account_number": account_number}
            )
        return None


class AWSDestinationPlugin(DestinationPlugin):
    title = "AWS"
    slug = "aws-destination"
    description = "Allow the uploading of certificates to AWS IAM"
    version = aws.VERSION
    sync_as_source = True
    sync_as_source_name = AWSSourcePlugin.slug

    author = "Kevin Glisson"
    author_url = "https://github.com/netflix/lemur"

    options = [
        {
            "name": "accountNumber",
            "type": "str",
            "required": True,
            "validation": "[0-9]{12}",
            "helpMessage": "Must be a valid AWS account number!",
        },
        {
            "name": "path",
            "type": "str",
            "default": "/",
            "helpMessage": "Path to upload certificate.",
        },
    ]

    def upload(self, name, body, private_key, cert_chain, options, **kwargs):
        try:
            iam.upload_cert(
                name,
                body,
                private_key,
                self.get_option("path", options),
                cert_chain=cert_chain,
                account_number=self.get_option("accountNumber", options),
            )
        except ClientError:
            sentry.captureException()

    def deploy(self, elb_name, account, region, certificate):
        pass


class S3DestinationPlugin(ExportDestinationPlugin):
    title = "AWS-S3"
    slug = "aws-s3"
    description = "Allow the uploading of certificates to Amazon S3"

    author = "Mikhail Khodorovskiy, Harm Weites <harm@weites.com>"
    author_url = "https://github.com/Netflix/lemur"

    additional_options = [
        {
            "name": "bucket",
            "type": "str",
            "required": True,
            "validation": "[0-9a-z.-]{3,63}",
            "helpMessage": "Must be a valid S3 bucket name!",
        },
        {
            "name": "accountNumber",
            "type": "str",
            "required": True,
            "validation": "[0-9]{12}",
            "helpMessage": "A valid AWS account number with permission to access S3",
        },
        {
            "name": "region",
            "type": "str",
            "default": "us-east-1",
            "required": False,
            "helpMessage": "Region bucket exists",
            "available": ["us-east-1", "us-west-2", "eu-west-1"],
        },
        {
            "name": "encrypt",
            "type": "bool",
            "required": False,
            "helpMessage": "Enable server side encryption",
            "default": True,
        },
        {
            "name": "prefix",
            "type": "str",
            "required": False,
            "helpMessage": "Must be a valid S3 object prefix!",
        },
    ]

    def __init__(self, *args, **kwargs):
        super(S3DestinationPlugin, self).__init__(*args, **kwargs)

    def upload(self, name, body, private_key, chain, options, **kwargs):
        files = self.export(body, private_key, chain, options)

        for ext, passphrase, data in files:
            s3.put(
                self.get_option("bucket", options),
                self.get_option("region", options),
                "{prefix}/{name}.{extension}".format(
                    prefix=self.get_option("prefix", options), name=name, extension=ext
                ),
                data,
                self.get_option("encrypt", options),
                account_number=self.get_option("accountNumber", options),
            )

<<<<<<< HEAD
    def upload_acme_token(self, token_path, token, options, **kwargs):
        """
         This is called from the acme http challenge
        :param self:
        :param token_path:
        :param token:
        :param options:
        :param kwargs:
        :return:
        """
        current_app.logger.debug("S3 destination plugin is started for HTTP-01 challenge")

        account_number = self.get_option("accountNumber", options)
        bucket_name = self.get_option("bucket", options)
        prefix = self.get_option("prefix", options)
        region = self.get_option("region", options)
        filename = token_path.split("/")[-1]
        if not prefix.endswith("/"):
            prefix + "/"

        s3.put(bucket_name=bucket_name,
               region_name=region,
               prefix=prefix + filename,
               data=token,
               encrypt=False,
               account_number=account_number)
=======

class SNSNotificationPlugin(ExpirationNotificationPlugin):
    title = "AWS SNS"
    slug = "aws-sns"
    description = "Sends notifications to AWS SNS"
    version = aws.VERSION

    author = "Jasmine Schladen <jschladen@netflix.com>"
    author_url = "https://github.com/Netflix/lemur"

    additional_options = [
        {
            "name": "accountNumber",
            "type": "str",
            "required": True,
            "validation": "[0-9]{12}",
            "helpMessage": "A valid AWS account number with permission to access the SNS topic",
        },
        {
            "name": "region",
            "type": "str",
            "required": True,
            "validation": "[0-9a-z\\-]{1,25}",
            "helpMessage": "Region in which the SNS topic is located, e.g. \"us-east-1\"",
        },
        {
            "name": "topicName",
            "type": "str",
            "required": True,
            # base topic name is 1-256 characters (alphanumeric plus underscore and hyphen)
            "validation": "^[a-zA-Z0-9_\\-]{1,256}$",
            "helpMessage": "The name of the topic to use for expiration notifications",
        }
    ]

    def send(self, notification_type, message, excluded_targets, options, **kwargs):
        """
        While we receive a `targets` parameter here, it is unused, as the SNS topic is pre-configured in the
        plugin configuration, and can't reasonably be changed dynamically.
        """

        topic_arn = f"arn:aws:sns:{self.get_option('region', options)}:" \
                    f"{self.get_option('accountNumber', options)}:" \
                    f"{self.get_option('topicName', options)}"

        current_app.logger.info(f"Publishing {notification_type} notification to topic {topic_arn}")
        sns.publish(topic_arn, message, notification_type, region_name=self.get_option("region", options))
>>>>>>> ff837217
<|MERGE_RESOLUTION|>--- conflicted
+++ resolved
@@ -408,7 +408,7 @@
                 account_number=self.get_option("accountNumber", options),
             )
 
-<<<<<<< HEAD
+
     def upload_acme_token(self, token_path, token, options, **kwargs):
         """
          This is called from the acme http challenge
@@ -435,7 +435,7 @@
                data=token,
                encrypt=False,
                account_number=account_number)
-=======
+
 
 class SNSNotificationPlugin(ExpirationNotificationPlugin):
     title = "AWS SNS"
@@ -483,4 +483,3 @@
 
         current_app.logger.info(f"Publishing {notification_type} notification to topic {topic_arn}")
         sns.publish(topic_arn, message, notification_type, region_name=self.get_option("region", options))
->>>>>>> ff837217
