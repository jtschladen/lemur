--- conflicted
+++ resolved
@@ -113,21 +113,13 @@
             authorization_resource, _ = acme_client.poll(authz)
 
     deadline = datetime.datetime.now() + datetime.timedelta(seconds=90)
-<<<<<<< HEAD
-
-    try:
-        orderr = acme_client.finalize_order(order, deadline)
-    except:
-        current_app.logger.error("Unable to finalize ACME order: {}".format(order), exc_info=True)
-        raise
-
-=======
+
     try:
         orderr = acme_client.finalize_order(order, deadline)
     except AcmeError:
         current_app.logger.error("Unable to resolve Acme order: {}".format(order), exc_info=True)
         raise
->>>>>>> 9d710702
+
     pem_certificate = OpenSSL.crypto.dump_certificate(OpenSSL.crypto.FILETYPE_PEM,
                                            OpenSSL.crypto.load_certificate(OpenSSL.crypto.FILETYPE_PEM,
                                                                            orderr.fullchain_pem)).decode()
