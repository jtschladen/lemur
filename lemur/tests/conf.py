# This is just Python which means you can inherit and tweak settings

import base64
import os
import random
import string

_basedir = os.path.abspath(os.path.dirname(__file__))


# generate random secrets for unittest
def get_random_secret(length):
<<<<<<< HEAD
    secret_key = ''.join(random.choice(string.ascii_uppercase) for x in range(round(length / 4)))
    secret_key = secret_key + ''.join(random.choice("~!@#$%^&*()_+") for x in range(round(length / 4)))
    secret_key = secret_key + ''.join(random.choice(string.ascii_lowercase) for x in range(round(length / 4)))
    return secret_key + ''.join(random.choice(string.digits) for x in range(round(length / 4)))
=======
    input_ascii = string.ascii_letters + string.digits
    return ''.join(random.choice(input_ascii) for i in range(length))
>>>>>>> df8d6e5d


THREADS_PER_PAGE = 8

# General

# These will need to be set to `True` if you are developing locally
CORS = False
debug = False

TESTING = True

# this is the secret key used by flask session management (utf8 encoded)
SECRET_KEY = get_random_secret(length=32).encode('utf8')


# You should consider storing these separately from your config (should be URL-safe)
LEMUR_TOKEN_SECRET = "test"
LEMUR_ENCRYPTION_KEYS = base64.urlsafe_b64encode(get_random_secret(length=32).encode('utf8'))


# List of domain regular expressions that non-admin users can issue
LEMUR_WHITELISTED_DOMAINS = [
    "^[a-zA-Z0-9-]+\.example\.com$",
    "^[a-zA-Z0-9-]+\.example\.org$",
    "^example\d+\.long\.com$",
]

# Mail Server

# Lemur currently only supports SES for sending email, this address
# needs to be verified
LEMUR_EMAIL = ""
LEMUR_SECURITY_TEAM_EMAIL = ["security@example.com"]

LEMUR_HOSTNAME = "lemur.example.com"

# Logging

LOG_LEVEL = "DEBUG"
LOG_FILE = "lemur.log"

LEMUR_DEFAULT_COUNTRY = "US"
LEMUR_DEFAULT_STATE = "California"
LEMUR_DEFAULT_LOCATION = "Los Gatos"
LEMUR_DEFAULT_ORGANIZATION = "Example, Inc."
LEMUR_DEFAULT_ORGANIZATIONAL_UNIT = "Example"

LEMUR_ALLOW_WEEKEND_EXPIRATION = False

# Database

# modify this if you are not using a local database
SQLALCHEMY_DATABASE_URI = os.getenv(
    "SQLALCHEMY_DATABASE_URI", "postgresql://lemur:lemur@localhost:5432/lemur"
)
SQLALCHEMY_TRACK_MODIFICATIONS = False

# AWS
LEMUR_INSTANCE_PROFILE = "Lemur"

# Issuers

# These will be dependent on which 3rd party that Lemur is
# configured to use.

# CLOUDCA_URL = ''
# CLOUDCA_PEM_PATH = ''
# CLOUDCA_BUNDLE = ''

# number of years to issue if not specified
# CLOUDCA_DEFAULT_VALIDITY = 2


DIGICERT_URL = "mock://www.digicert.com"
DIGICERT_ORDER_TYPE = "ssl_plus"
DIGICERT_API_KEY = "api-key"
DIGICERT_ORG_ID = 111111
DIGICERT_ROOT = "ROOT"

DIGICERT_CIS_URL = "mock://www.digicert.com"
DIGICERT_CIS_PROFILE_NAMES = {"sha2-rsa-ecc-root": "ssl_plus"}
DIGICERT_CIS_API_KEY = "api-key"
DIGICERT_CIS_ROOTS = {"root": "ROOT"}
DIGICERT_CIS_INTERMEDIATES = {"inter": "INTERMEDIATE_CA_CERT"}

VERISIGN_URL = "http://example.com"
VERISIGN_PEM_PATH = "~/"
VERISIGN_FIRST_NAME = "Jim"
VERISIGN_LAST_NAME = "Bob"
VERSIGN_EMAIL = "jim@example.com"

ACME_AWS_ACCOUNT_NUMBER = "11111111111"

ACME_PRIVATE_KEY = """
-----BEGIN RSA PRIVATE KEY-----
MIIJJwIBAAKCAgEA0+jySNCc1i73LwDZEuIdSkZgRYQ4ZQVIioVf38RUhDElxy51
4gdWZwp8/TDpQ8cVXMj6QhdRpTVLluOz71hdvBAjxXTISRCRlItzizTgBD9CLXRh
vPLIMPvAJH7JZxp9xW5oVYUcHBveQJ5tQvnP7RgPykejl7DPKm/SGKYealnoGPcP
U9ipz2xXlVlx7ZKivLbaijh2kD/QE9pC//CnP31g3QFCsxOTLAWtICz5VbvaWuTT
whqFs5cT3kKYAW/ccPcty573AX/9Y/UZ4+B3wxXY3/6GYPMcINRuu/7Srs3twlNu
udoTNdM9SztWMYUzz1SMYad9v9LLGTrv+5Tog4YsqMFxyKrBBBz8/bf1lKwyfAW+
okvVe+1bUY8iSDuDx1O0iMyHe5w8lxsoTy91ujjr1cQDyJR70TKQpeBmfNtBVnW+
D8E6Xw2yCuL9XTyBApldzQ/J1ObPd1Hv+yzhEx4VD9QOmQPn7doiapTDYfW51o1O
Mo+zuZgsclhePvzqN4/6VYXZnPE68uqx982u0W82tCorRUtzfFoO0plNRCjmV7cw
0fp0ie3VczUOH9gj4emmdQd1tVA/Esuh3XnzZ2ANwohtPytn+I3MX0Q+5k7AcRlt
AyI80x8CSiDStI6pj3BlPJgma9G8u7r3E2aqW6qXCexElTCaH2t8A7JWI80CAwEA
AQKCAgBDXLyQGwiQKXPYFDvs/cXz03VNA9/tdQV/SzCT8FQxhXIN5B4DEPQNY08i
KUctjX6j9RtgoQsKKmvx9kY/omaBntvQK/RzDXpJrx62tMM1dmpyCpn7N24d7BlD
QK6DQO+UMCmobdzmrpEzF2mCLelD5C84zRca5FCmm888mKn4gsX+EaNksu4gCr+4
sSs/KyriNHo6EALYjgB2Hx7HP1fbHd8JwhnS1TkmeFN1c/Z6o3GhDTancEjqMu9U
6vRpGIcJvflnzguVBXumJ8boInXPpQVBBybucLmTUhQ1XKbafInFCUKcf881gAXv
AVi/+yjiEm1hqZ2WucpoJc0du1NBz/MP+/MxHGQ/5eaEMIz5X2QcXzQ4xn5ym0sk
Hy0SmH3v/9by1GkK5eH/RTV/8bmtb8Qt0+auLQ6/ummFDjPw866Or4FdL3tx2gug
fONjaZqypee+EmlLG1UmMejjCblmh0bymAHnFkf7tAJsLGd8I00PQiObEqaqd03o
xiYUvrbDpCHah4gB7Uv3AgrHVTbcHsEWmXuNDooD0sSXCFMf3cA81M8vGfkypqi/
ixxZtxtdTU5oCFwI9zEjnQvdA1IZMUAmz8vLwn/fKgENek9PAV3voQr1c0ctZPvy
S/k7HgJt+2Wj7Pqb4mwPgxeYVSBEM7ygOq6Gdisyhi8DP0A2fQKCAQEA6iIrSqQM
pVDqhQsk9Cc0b4kdsG/EM66M7ND5Q2GLiPPFrR59Hm7ViG6h2DhwqSnSRigiO+TN
jIuvD/O0kbmCUZSar19iKPiJipENN+AX3MBm1cS5Oxp6jgY+3jj4KgDQPYmL49fJ
CojnmLKjrAPoUi4f/7s4O1rEAghXPrf5/9coaRPORiNi+bZK0bReJwf1GE/9CPqs
FiZrQNz+/w/1MwFisG6+g0/58fp9j9r6l8JXETjpyO5F+8W8bg8M4V7aoYt5Ec2X
+BG6Gq06Tvm2UssYa6iEVNSKF39ssBzKKALi4we/fcfwjq4bCTKMCjV0Tp3zY/FG
1VyDtMGKrlPnOwKCAQEA57Nw+qdh2wbihz1uKffcoDoW6Q3Ws0mu8ml+UvBn48Ur
41PKrvIb8lhVY7ZiF2/iRyodua9ztE4zvgGs7UqyHaSYHR+3mWeOAE2Hb/XiNVgu
JVupTXLpx3y7d9FxvrU/27KUxhJgcbVpIGRiMn5dmY2S86EYKX1ObjZKmwvFc6+n
1YWgtI2+VOKe5+0ttig6CqzL9qJLZfL6QeAy0yTp/Wz+G1c06XTL87QNeU7CXN00
rB7I4n1Xn422rZnE64MOsARVChyE2fUC9syfimoryR9yIL2xor9QdjL2tK6ziyPq
WgedY4bDjZLM5KbcHcRng0j5WCJV+pX9Hh1c4n5AlwKCAQAxjun68p56n5YEc0dv
Jp1CvpM6NW4iQmAyAEnCqXMPmgnNixaQyoUIS+KWEdxG8kM/9l7IrrWTej2j8sHV
1p5vBjV3yYjNg04ZtnpFyXlDkLYzqWBL0l7+kPPdtdFRkrqBTAwAPjyfrjrXZ3id
gHY8bub3CnnsllnG1F0jOW4BaVl0ZGzVC8h3cs6DdNo5CMYoT0YQEH88cQVixWR0
OLx9/10UW1yYDuWpAoxxVriURt6HFrTlgwntMP2hji37xkggyZTm3827BIWP//rH
nLOq8rJIl3LrQdG5B4/J904TCglcZNdzmE6i5Nd0Ku7ZelcUDPrnvLpxjxORvyXL
oJbhAoIBAD7QV9WsIQxG7oypa7828foCJYni9Yy/cg1H6jZD9HY8UuybH7yT6F2n
8uZIYIloDJksYsifNyfvd3mQbLgb4vPEVnS2z4hoGYgdfJUuvLeng0MfeWOEvroV
J6GRB1wjOP+vh0O3YawR+UEN1c1Iksl5JxijWLCOxv97+nfUFiCJw19QjcPFFY9f
rKLFmvniJ/IS7GydjQFDgPLw+/Zf8IuCy9TPrImJ32zfKDP11R1l3sy2v9EfF+0q
dxbTNB6A9i9jzUYjeyS3lqkfyjS1Gc+5lbAonQq5APA6WsWbAxO6leL4Y4PC2ir8
XE20qsHrKADgfLCXBmYb2XYbkb3ZalsCggEAfOuB9/eLMSmtney3vDdZNF8fvEad
DF+8ss8yITNQQuC0nGdXioRuvSyejOxtjHplMT5GXsgLp1vAujDQmGTv/jK+EXsU
cRe4df5/EbRiUOyx/ZBepttB1meTnsH6cGPN0JnmTMQHQvanL3jjtjrC13408ONK
1yK2S4xJjKYFLT86SjKvV6g5k49ntLYk59nviqHl8bYzAVMoEjb62Z+hERwd/2hx
omsEEjDt4qVqGvSyy+V/1EhqGPzm9ri3zapnorf69rscuXYYsMBZ8M6AtSio4ldB
LjCRNS1lR6/mV8AqUNR9Kn2NLQyJ76yDoEVLulKZqGUsC9STN4oGJLUeFw==
-----END RSA PRIVATE KEY-----
"""

ACME_ROOT = """
-----BEGIN CERTIFICATE-----
MIIFjTCCA3WgAwIBAgIRANOxciY0IzLc9AUoUSrsnGowDQYJKoZIhvcNAQELBQAw
TzELMAkGA1UEBhMCVVMxKTAnBgNVBAoTIEludGVybmV0IFNlY3VyaXR5IFJlc2Vh
cmNoIEdyb3VwMRUwEwYDVQQDEwxJU1JHIFJvb3QgWDEwHhcNMTYxMDA2MTU0MzU1
WhcNMjExMDA2MTU0MzU1WjBKMQswCQYDVQQGEwJVUzEWMBQGA1UEChMNTGV0J3Mg
RW5jcnlwdDEjMCEGA1UEAxMaTGV0J3MgRW5jcnlwdCBBdXRob3JpdHkgWDMwggEi
MA0GCSqGSIb3DQEBAQUAA4IBDwAwggEKAoIBAQCc0wzwWuUuR7dyXTeDs2hjMOrX
NSYZJeG9vjXxcJIvt7hLQQWrqZ41CFjssSrEaIcLo+N15Obzp2JxunmBYB/XkZqf
89B4Z3HIaQ6Vkc/+5pnpYDxIzH7KTXcSJJ1HG1rrueweNwAcnKx7pwXqzkrrvUHl
Npi5y/1tPJZo3yMqQpAMhnRnyH+lmrhSYRQTP2XpgofL2/oOVvaGifOFP5eGr7Dc
Gu9rDZUWfcQroGWymQQ2dYBrrErzG5BJeC+ilk8qICUpBMZ0wNAxzY8xOJUWuqgz
uEPxsR/DMH+ieTETPS02+OP88jNquTkxxa/EjQ0dZBYzqvqEKbbUC8DYfcOTAgMB
AAGjggFnMIIBYzAOBgNVHQ8BAf8EBAMCAYYwEgYDVR0TAQH/BAgwBgEB/wIBADBU
BgNVHSAETTBLMAgGBmeBDAECATA/BgsrBgEEAYLfEwEBATAwMC4GCCsGAQUFBwIB
FiJodHRwOi8vY3BzLnJvb3QteDEubGV0c2VuY3J5cHQub3JnMB0GA1UdDgQWBBSo
SmpjBH3duubRObemRWXv86jsoTAzBgNVHR8ELDAqMCigJqAkhiJodHRwOi8vY3Js
LnJvb3QteDEubGV0c2VuY3J5cHQub3JnMHIGCCsGAQUFBwEBBGYwZDAwBggrBgEF
BQcwAYYkaHR0cDovL29jc3Aucm9vdC14MS5sZXRzZW5jcnlwdC5vcmcvMDAGCCsG
AQUFBzAChiRodHRwOi8vY2VydC5yb290LXgxLmxldHNlbmNyeXB0Lm9yZy8wHwYD
VR0jBBgwFoAUebRZ5nu25eQBc4AIiMgaWPbpm24wDQYJKoZIhvcNAQELBQADggIB
ABnPdSA0LTqmRf/Q1eaM2jLonG4bQdEnqOJQ8nCqxOeTRrToEKtwT++36gTSlBGx
A/5dut82jJQ2jxN8RI8L9QFXrWi4xXnA2EqA10yjHiR6H9cj6MFiOnb5In1eWsRM
UM2v3e9tNsCAgBukPHAg1lQh07rvFKm/Bz9BCjaxorALINUfZ9DD64j2igLIxle2
DPxW8dI/F2loHMjXZjqG8RkqZUdoxtID5+90FgsGIfkMpqgRS05f4zPbCEHqCXl1
eO5HyELTgcVlLXXQDgAWnRzut1hFJeczY1tjQQno6f6s+nMydLN26WuU4s3UYvOu
OsUxRlJu7TSRHqDC3lSE5XggVkzdaPkuKGQbGpny+01/47hfXXNB7HntWNZ6N2Vw
p7G6OfY+YQrZwIaQmhrIqJZuigsrbe3W+gdn5ykE9+Ky0VgVUsfxo52mwFYs1JKY
2PGDuWx8M6DlS6qQkvHaRUo0FMd8TsSlbF0/v965qGFKhSDeQoMpYnwcmQilRh/0
ayLThlHLN81gSkJjVrPI0Y8xCVPB4twb1PFUd2fPM3sA1tJ83sZ5v8vgFv2yofKR
PB0t6JzUA81mSqM3kxl5e+IZwhYAyO0OTg3/fs8HqGTNKd9BqoUwSRBzp06JMg5b
rUCGwbCUDI0mxadJ3Bz4WxR6fyNpBK2yAinWEsikxqEt
-----END CERTIFICATE-----
"""
ACME_URL = "https://acme-v01.api.letsencrypt.org"
ACME_EMAIL = "jim@example.com"
ACME_TEL = "4088675309"
ACME_DIRECTORY_URL = "https://acme-v01.api.letsencrypt.org"
ACME_DISABLE_AUTORESOLVE = True

LDAP_AUTH = True
LDAP_BIND_URI = "ldap://localhost"
LDAP_BASE_DN = "dc=example,dc=com"
LDAP_EMAIL_DOMAIN = "example.com"
LDAP_REQUIRED_GROUP = "Lemur Access"
LDAP_DEFAULT_ROLE = "role1"

ALLOW_CERT_DELETION = True

ENTRUST_API_CERT = "api-cert"
ENTRUST_API_KEY = get_random_secret(32)
ENTRUST_API_USER = "user"
ENTRUST_API_PASS = get_random_secret(32)
ENTRUST_URL = "https://api.entrust.net/enterprise/v2"
ENTRUST_ROOT = """
-----BEGIN CERTIFICATE-----
MIIEPjCCAyagAwIBAgIESlOMKDANBgkqhkiG9w0BAQsFADCBvjELMAkGA1UEBhMC
VVMxFjAUBgNVBAoTDUVudHJ1c3QsIEluYy4xKDAmBgNVBAsTH1NlZSB3d3cuZW50
cnVzdC5uZXQvbGVnYWwtdGVybXMxOTA3BgNVBAsTMChjKSAyMDA5IEVudHJ1c3Qs
IEluYy4gLSBmb3IgYXV0aG9yaXplZCB1c2Ugb25seTEyMDAGA1UEAxMpRW50cnVz
dCBSb290IENlcnRpZmljYXRpb24gQXV0aG9yaXR5IC0gRzIwHhcNMDkwNzA3MTcy
NTU0WhcNMzAxMjA3MTc1NTU0WjCBvjELMAkGA1UEBhMCVVMxFjAUBgNVBAoTDUVu
dHJ1c3QsIEluYy4xKDAmBgNVBAsTH1NlZSB3d3cuZW50cnVzdC5uZXQvbGVnYWwt
dGVybXMxOTA3BgNVBAsTMChjKSAyMDA5IEVudHJ1c3QsIEluYy4gLSBmb3IgYXV0
aG9yaXplZCB1c2Ugb25seTEyMDAGA1UEAxMpRW50cnVzdCBSb290IENlcnRpZmlj
YXRpb24gQXV0aG9yaXR5IC0gRzIwggEiMA0GCSqGSIb3DQEBAQUAA4IBDwAwggEK
AoIBAQC6hLZy254Ma+KZ6TABp3bqMriVQRrJ2mFOWHLP/vaCeb9zYQYKpSfYs1/T
RU4cctZOMvJyig/3gxnQaoCAAEUesMfnmr8SVycco2gvCoe9amsOXmXzHHfV1IWN
cCG0szLni6LVhjkCsbjSR87kyUnEO6fe+1R9V77w6G7CebI6C1XiUJgWMhNcL3hW
wcKUs/Ja5CeanyTXxuzQmyWC48zCxEXFjJd6BmsqEZ+pCm5IO2/b1BEZQvePB7/1
U1+cPvQXLOZprE4yTGJ36rfo5bs0vBmLrpxR57d+tVOxMyLlbc9wPBr64ptntoP0
jaWvYkxN4FisZDQSA/i2jZRjJKRxAgMBAAGjQjBAMA4GA1UdDwEB/wQEAwIBBjAP
BgNVHRMBAf8EBTADAQH/MB0GA1UdDgQWBBRqciZ60B7vfec7aVHUbI2fkBJmqzAN
BgkqhkiG9w0BAQsFAAOCAQEAeZ8dlsa2eT8ijYfThwMEYGprmi5ZiXMRrEPR9RP/
jTkrwPK9T3CMqS/qF8QLVJ7UG5aYMzyorWKiAHarWWluBh1+xLlEjZivEtRh2woZ
Rkfz6/djwUAFQKXSt/S1mja/qYh2iARVBCuch38aNzx+LaUa2NSJXsq9rD1s2G2v
1fN2D807iDginWyTmsQ9v4IbZT+mD12q/OWyFcq1rca8PdCE6OoGcrBNOTJ4vz4R
nAuknZoh8/CbCzB428Hch0P+vGOaysXCHMnHjf87ElgI5rY97HosTvuDls4MPGmH
VHOkc8KT/1EQrBVUAdj8BbGJoX90g5pJ19xOe4pIb4tF9g==
-----END CERTIFICATE-----
"""
ENTRUST_NAME = "lemur"
ENTRUST_EMAIL = "lemur@example.com"
ENTRUST_PHONE = "123456"
ENTRUST_ISSUING = ""
ENTRUST_PRODUCT_ENTRUST = "ADVANTAGE_SSL"<|MERGE_RESOLUTION|>--- conflicted
+++ resolved
@@ -10,16 +10,10 @@
 
 # generate random secrets for unittest
 def get_random_secret(length):
-<<<<<<< HEAD
     secret_key = ''.join(random.choice(string.ascii_uppercase) for x in range(round(length / 4)))
     secret_key = secret_key + ''.join(random.choice("~!@#$%^&*()_+") for x in range(round(length / 4)))
     secret_key = secret_key + ''.join(random.choice(string.ascii_lowercase) for x in range(round(length / 4)))
     return secret_key + ''.join(random.choice(string.digits) for x in range(round(length / 4)))
-=======
-    input_ascii = string.ascii_letters + string.digits
-    return ''.join(random.choice(input_ascii) for i in range(length))
->>>>>>> df8d6e5d
-
 
 THREADS_PER_PAGE = 8
 
