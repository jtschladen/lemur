"""
Lemur
=====

Is a TLS management and orchestration tool.

:copyright: (c) 2015 by Netflix, see AUTHORS for more
:license: Apache, see LICENSE for more details.
"""
from __future__ import absolute_import

import sys
import json
import os.path
import datetime

from distutils import log
from distutils.core import Command
from setuptools.command.develop import develop
from setuptools.command.install import install
from setuptools.command.sdist import sdist
from setuptools import setup, find_packages
from subprocess import check_output

ROOT = os.path.realpath(os.path.join(os.path.dirname(__file__)))

# When executing the setup.py, we need to be able to import ourselves, this
# means that we need to add the src/ directory to the sys.path.
sys.path.insert(0, ROOT)

about = {}
with open(os.path.join(ROOT, 'lemur', '__about__.py')) as f:
    exec(f.read(), about)  # nosec: about file is benign


install_requires = [
    'Flask==0.12',
    'Flask-RESTful==0.3.6',
    'Flask-SQLAlchemy==2.1',
    'Flask-Script==2.0.6',
    'Flask-Migrate==2.1.1',
    'Flask-Bcrypt==0.7.1',
    'Flask-Principal==0.4.0',
    'Flask-Mail==0.9.1',
    'SQLAlchemy-Utils==0.32.21',
    'requests==2.11.1',
    'ndg-httpsclient==0.4.2',
    'psycopg2==2.7.3',
    'arrow==0.12.0',
    'six==1.11.0',
    'marshmallow-sqlalchemy==0.13.1',
    'gunicorn==19.7.1',
    'marshmallow==2.15.0',
    'cryptography==1.9',
    'xmltodict==0.11.0',
    'pyjwt==1.5.3',
    'lockfile==0.12.2',
    'inflection==0.3.1',
    'future==0.16.0',
    'boto3==1.4.8',
    'acme==0.19.0',
    'retrying==1.3.3',
    'tabulate==0.8.2',
    'pyOpenSSL==17.2.0',
    'pem==17.1.0',
    'raven[flask]==6.2.1',
<<<<<<< HEAD
    'jinja2==2.10',
    'pyldap==2.4.37',   # required by ldap auth provider
    'paramiko==2.3.1',  # required for lemur_linuxdst plugin
=======
    'jinja2==2.9.6',
    'paramiko==2.4.0',  # required for lemur_linuxdst plugin
    'pyldap==2.4.45',   # required by ldap auth provider
>>>>>>> c0675731
    'alembic-autogenerate-enums==0.0.2'
]

tests_require = [
    'pyflakes',
    'moto==1.1.25',
    'nose==1.3.7',
    'pytest==3.3.0',
    'factory-boy==2.9.2',
    'fake-factory==0.7.2',
    'pytest-flask==0.10.0',
    'freezegun==0.3.9',
    'requests-mock==1.3.0',
    'pytest-mock'
]

docs_require = [
    'sphinx',
    'sphinxcontrib-httpdomain',
    'sphinx-rtd-theme'
]

dev_requires = [
    'flake8>=3.2,<4.0',
    'pre-commit',
    'invoke',
    'twine'
]


class SmartInstall(install):
    """
    Installs Lemur into the Python environment.
    If the package indicator is missing, this will also force a run of
    `build_static` which is required for JavaScript assets and other things.
    """
    def _needs_static(self):
        return not os.path.exists(os.path.join(ROOT, 'lemur/static/dist'))

    def run(self):
        if self._needs_static():
            self.run_command('build_static')
        install.run(self)


class DevelopWithBuildStatic(develop):
    def install_for_development(self):
        self.run_command('build_static')
        return develop.install_for_development(self)


class SdistWithBuildStatic(sdist):
    def make_release_tree(self, *a, **kw):
        dist_path = self.distribution.get_fullname()

        sdist.make_release_tree(self, *a, **kw)

        self.reinitialize_command('build_static', work_path=dist_path)
        self.run_command('build_static')

        with open(os.path.join(dist_path, 'lemur-package.json'), 'w') as fp:
            json.dump({
                'createdAt': datetime.datetime.utcnow().isoformat() + 'Z',
            }, fp)


class BuildStatic(Command):
    def initialize_options(self):
        pass

    def finalize_options(self):
        pass

    def run(self):
        log.info("running [npm install --quiet] in {0}".format(ROOT))
        try:
            check_output(['npm', 'install', '--quiet'], cwd=ROOT)

            log.info("running [gulp build]")
            check_output([os.path.join(ROOT, 'node_modules', '.bin', 'gulp'), 'build'], cwd=ROOT)
            log.info("running [gulp package]")
            check_output([os.path.join(ROOT, 'node_modules', '.bin', 'gulp'), 'package'], cwd=ROOT)
        except Exception as e:
            log.warn("Unable to build static content")


setup(
    name=about["__title__"],
    version=about["__version__"],
    author=about["__author__"],
    author_email=about["__email__"],
    url=about["__uri__"],
    description=about["__summary__"],
    long_description=open(os.path.join(ROOT, 'README.rst')).read(),
    packages=find_packages(),
    include_package_data=True,
    zip_safe=False,
    install_requires=install_requires,
    extras_require={
        'tests': tests_require,
        'docs': docs_require,
        'dev': dev_requires,
    },
    cmdclass={
        'build_static': BuildStatic,
        'sdist': SdistWithBuildStatic,
        'install': SmartInstall
    },
    entry_points={
        'console_scripts': [
            'lemur = lemur.manage:main',
        ],
        'lemur.plugins': [
            'verisign_issuer = lemur.plugins.lemur_verisign.plugin:VerisignIssuerPlugin',
            'acme_issuer = lemur.plugins.lemur_acme.plugin:ACMEIssuerPlugin',
            'aws_destination = lemur.plugins.lemur_aws.plugin:AWSDestinationPlugin',
            'aws_source = lemur.plugins.lemur_aws.plugin:AWSSourcePlugin',
            'aws_s3 = lemur.plugins.lemur_aws.plugin:S3DestinationPlugin',
            'email_notification = lemur.plugins.lemur_email.plugin:EmailNotificationPlugin',
            'slack_notification = lemur.plugins.lemur_slack.plugin:SlackNotificationPlugin',
            'java_truststore_export = lemur.plugins.lemur_java.plugin:JavaTruststoreExportPlugin',
            'java_keystore_export = lemur.plugins.lemur_java.plugin:JavaKeystoreExportPlugin',
            'openssl_export = lemur.plugins.lemur_openssl.plugin:OpenSSLExportPlugin',
            'atlas_metric = lemur.plugins.lemur_atlas.plugin:AtlasMetricPlugin',
            'kubernetes_destination = lemur.plugins.lemur_kubernetes.plugin:KubernetesDestinationPlugin',
            'cryptography_issuer = lemur.plugins.lemur_cryptography.plugin:CryptographyIssuerPlugin',
            'cfssl_issuer = lemur.plugins.lemur_cfssl.plugin:CfsslIssuerPlugin',
            'digicert_issuer = lemur.plugins.lemur_digicert.plugin:DigiCertIssuerPlugin',
            'digicert_cis_issuer = lemur.plugins.lemur_digicert.plugin:DigiCertCISIssuerPlugin',
            'digicert_cis_source = lemur.plugins.lemur_digicert.plugin:DigiCertCISSourcePlugin'
            'csr_export = lemur.plugins.lemur_csr.plugin:CSRExportPlugin',
        ],
    },
    classifiers=[
        'Framework :: Flask',
        'Intended Audience :: Developers',
        'Intended Audience :: System Administrators',
        'Operating System :: OS Independent',
        'Topic :: Software Development',
        "Programming Language :: Python :: 3.5",
        "Natural Language :: English",
        "License :: OSI Approved :: Apache Software License"
    ]
)<|MERGE_RESOLUTION|>--- conflicted
+++ resolved
@@ -64,15 +64,9 @@
     'pyOpenSSL==17.2.0',
     'pem==17.1.0',
     'raven[flask]==6.2.1',
-<<<<<<< HEAD
     'jinja2==2.10',
-    'pyldap==2.4.37',   # required by ldap auth provider
-    'paramiko==2.3.1',  # required for lemur_linuxdst plugin
-=======
-    'jinja2==2.9.6',
     'paramiko==2.4.0',  # required for lemur_linuxdst plugin
     'pyldap==2.4.45',   # required by ldap auth provider
->>>>>>> c0675731
     'alembic-autogenerate-enums==0.0.2'
 ]
 
