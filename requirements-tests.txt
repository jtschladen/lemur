#
# This file is autogenerated by pip-compile with Python 3.11
# by the following command:
#
#    pip-compile --no-emit-index-url --output-file=requirements-tests.txt requirements-tests.in
#
<<<<<<< HEAD
acme==2.7.1
=======
acme==2.7.0
>>>>>>> 49dea911
    # via certbot
alembic==1.12.0
    # via flask-migrate
amqp==5.1.1
    # via kombu
annotated-types==0.6.0
    # via pydantic
attrs==23.1.0
    # via
    #   jschema-to-python
    #   jsonschema
    #   referencing
    #   sarif-om
aws-sam-translator==1.78.0
    # via cfn-lint
aws-xray-sdk==2.12.1
    # via moto
bandit==1.7.5
    # via -r requirements-tests.in
billiard==4.1.0
    # via celery
black==23.10.0
    # via -r requirements-tests.in
blinker==1.6.3
    # via flask
<<<<<<< HEAD
boto3==1.28.64
    # via
    #   aws-sam-translator
    #   moto
botocore==1.31.64
=======
boto3==1.28.62
    # via
    #   aws-sam-translator
    #   moto
botocore==1.31.62
>>>>>>> 49dea911
    # via
    #   aws-xray-sdk
    #   boto3
    #   moto
    #   s3transfer
celery[redis]==5.3.4
<<<<<<< HEAD
    # via
    #   -r requirements-tests.in
    #   celery
certbot==2.7.1
=======
    # via -r requirements-tests.in
certbot==2.7.0
>>>>>>> 49dea911
    # via -r requirements-tests.in
certifi==2023.7.22
    # via requests
cffi==1.16.0
    # via cryptography
cfn-lint==0.82.0
    # via moto
charset-normalizer==3.3.0
    # via requests
click==8.1.7
    # via
    #   black
    #   celery
    #   click-didyoumean
    #   click-plugins
    #   click-repl
    #   flask
click-didyoumean==0.3.0
    # via celery
click-plugins==1.1.1
    # via celery
click-repl==0.3.0
    # via celery
configargparse==1.7
    # via certbot
configobj==5.0.8
    # via certbot
coverage==7.3.2
    # via -r requirements-tests.in
cryptography==41.0.4
    # via
    #   acme
    #   certbot
    #   josepy
    #   moto
    #   pyopenssl
    #   python-jose
    #   sshpubkeys
    #   types-paramiko
    #   types-pyopenssl
    #   types-redis
distro==1.8.0
    # via certbot
docker==6.1.3
    # via moto
ecdsa==0.18.0
    # via
    #   moto
    #   python-jose
    #   sshpubkeys
factory-boy==3.3.0
    # via -r requirements-tests.in
<<<<<<< HEAD
faker==19.10.0
=======
faker==19.8.0
>>>>>>> 49dea911
    # via
    #   -r requirements-tests.in
    #   factory-boy
fakeredis==2.19.0
    # via -r requirements-tests.in
flask==3.0.0
    # via
    #   -r requirements-tests.in
    #   flask-migrate
    #   flask-sqlalchemy
    #   pytest-flask
flask-migrate==4.0.5
    # via -r requirements-tests.in
flask-sqlalchemy==2.5.1
    # via flask-migrate
freezegun==1.2.2
    # via -r requirements-tests.in
gitdb==4.0.10
    # via gitpython
gitpython==3.1.38
    # via bandit
graphql-core==3.2.3
    # via moto
idna==3.4
    # via requests
iniconfig==2.0.0
    # via pytest
itsdangerous==2.1.2
    # via
    #   -r requirements-tests.in
    #   flask
jinja2==3.1.2
    # via
    #   -r requirements-tests.in
    #   flask
    #   moto
jmespath==1.0.1
    # via
    #   boto3
    #   botocore
josepy==1.13.0
    # via
    #   acme
    #   certbot
jschema-to-python==1.2.3
    # via cfn-lint
jsondiff==2.0.0
    # via moto
jsonpatch==1.33
    # via cfn-lint
jsonpickle==3.0.2
    # via jschema-to-python
jsonpointer==2.4
    # via jsonpatch
jsonschema==4.19.1
    # via
    #   aws-sam-translator
    #   cfn-lint
    #   openapi-schema-validator
    #   openapi-spec-validator
jsonschema-path==0.3.1
    # via openapi-spec-validator
jsonschema-specifications==2023.7.1
    # via
    #   jsonschema
    #   openapi-schema-validator
junit-xml==1.9
    # via cfn-lint
kombu==5.3.2
    # via celery
lazy-object-proxy==1.9.0
    # via openapi-spec-validator
mako==1.2.4
    # via alembic
markdown-it-py==3.0.0
    # via rich
markupsafe==2.1.3
    # via
    #   jinja2
    #   mako
    #   werkzeug
marshmallow==2.21.0
    # via
    #   -r requirements-tests.in
    #   marshmallow-sqlalchemy
marshmallow-sqlalchemy==0.23.1
    # via -r requirements-tests.in
mdurl==0.1.2
    # via markdown-it-py
<<<<<<< HEAD
moto[all]==4.2.4
    # via
    #   -r requirements-tests.in
    #   moto
mpmath==1.3.0
    # via sympy
mypy==1.6.0
    # via -r requirements-tests.in
=======
moto[all]==4.2.5
    # via -r requirements-tests.in
mpmath==1.3.0
    # via sympy
multipart==0.2.4
    # via moto
>>>>>>> 49dea911
mypy-extensions==1.0.0
    # via
    #   black
    #   mypy
networkx==3.1
    # via cfn-lint
nose==1.3.7
    # via -r requirements-tests.in
openapi-schema-validator==0.6.2
    # via openapi-spec-validator
<<<<<<< HEAD
openapi-spec-validator==0.7.1
=======
openapi-spec-validator==0.7.0
>>>>>>> 49dea911
    # via
    #   -r requirements-tests.in
    #   moto
packaging==23.2
    # via
    #   black
    #   docker
    #   pytest
parsedatetime==2.6
    # via certbot
pathable==0.4.3
    # via jsonschema-path
pathspec==0.11.2
    # via black
pbr==5.11.1
    # via
    #   jschema-to-python
    #   sarif-om
    #   stevedore
platformdirs==3.11.0
    # via black
pluggy==1.3.0
    # via pytest
prompt-toolkit==3.0.39
    # via click-repl
py-partiql-parser==0.3.7
    # via moto
pyasn1==0.5.0
    # via
    #   python-jose
    #   rsa
pycparser==2.21
    # via cffi
pydantic==2.4.2
    # via aws-sam-translator
pydantic-core==2.10.1
    # via pydantic
pyflakes==3.1.0
    # via -r requirements-tests.in
pygments==2.16.1
    # via rich
pyopenssl==23.2.0
    # via
    #   acme
    #   josepy
pyparsing==3.1.1
    # via moto
pyrfc3339==1.1
    # via
    #   acme
    #   certbot
pytest==7.4.2
    # via
    #   -r requirements-tests.in
    #   pytest-flask
    #   pytest-mock
pytest-flask==1.2.0
    # via -r requirements-tests.in
pytest-mock==3.11.1
    # via -r requirements-tests.in
python-dateutil==2.8.2
    # via
    #   botocore
    #   celery
    #   faker
    #   freezegun
    #   moto
python-jose[cryptography]==3.3.0
    # via
    #   moto
    #   python-jose
pytz==2023.3.post1
    # via
    #   acme
    #   certbot
    #   pyrfc3339
pyyaml==6.0.1
    # via
    #   -r requirements-tests.in
    #   bandit
    #   cfn-lint
    #   jsonschema-path
    #   moto
    #   responses
redis==4.6.0
    # via
    #   -r requirements-tests.in
    #   celery
    #   fakeredis
referencing==0.30.2
    # via
    #   jsonschema
    #   jsonschema-path
    #   jsonschema-specifications
regex==2023.10.3
    # via cfn-lint
requests==2.31.0
    # via
    #   acme
    #   docker
    #   jsonschema-path
    #   moto
    #   requests-mock
    #   responses
requests-mock==1.11.0
    # via -r requirements-tests.in
responses==0.23.3
    # via moto
rfc3339-validator==0.1.4
    # via openapi-schema-validator
rich==13.6.0
    # via bandit
rpds-py==0.10.6
    # via
    #   jsonschema
    #   referencing
rsa==4.9
    # via python-jose
s3transfer==0.7.0
    # via boto3
sarif-om==1.0.4
    # via cfn-lint
six==1.16.0
    # via
    #   configobj
    #   ecdsa
    #   junit-xml
    #   python-dateutil
    #   requests-mock
    #   rfc3339-validator
smmap==5.0.1
    # via gitdb
sortedcontainers==2.4.0
    # via fakeredis
sqlalchemy==1.3.24
    # via
    #   -r requirements-tests.in
    #   alembic
    #   flask-sqlalchemy
    #   marshmallow-sqlalchemy
sshpubkeys==3.3.1
    # via moto
stevedore==5.1.0
    # via bandit
sympy==1.12
    # via cfn-lint
types-deprecated==1.2.9.3
    # via -r requirements-tests.in
types-paramiko==3.3.0.0
    # via -r requirements-tests.in
types-pyopenssl==23.2.0.2
    # via
    #   -r requirements-tests.in
    #   types-redis
types-pyrfc3339==1.1.1.5
    # via -r requirements-tests.in
types-pytz==2023.3.1.1
    # via -r requirements-tests.in
types-pyyaml==6.0.12.12
    # via responses
types-redis==4.6.0.7
    # via -r requirements-tests.in
types-requests==2.31.0.9
    # via -r requirements-tests.in
types-setuptools==68.2.0.0
    # via -r requirements-tests.in
types-six==1.16.21.9
    # via -r requirements-tests.in
types-tabulate==0.9.0.3
    # via -r requirements-tests.in
typing-extensions==4.8.0
    # via
    #   alembic
    #   aws-sam-translator
    #   mypy
    #   pydantic
    #   pydantic-core
tzdata==2023.3
    # via celery
urllib3==2.0.7
    # via
    #   botocore
    #   docker
    #   requests
    #   responses
    #   types-requests
vine==5.0.0
    # via
    #   amqp
    #   celery
    #   kombu
wcwidth==0.2.8
    # via prompt-toolkit
websocket-client==1.6.4
    # via docker
werkzeug==3.0.0
    # via
    #   -r requirements-tests.in
    #   flask
    #   moto
    #   pytest-flask
wrapt==1.15.0
    # via aws-xray-sdk
xmltodict==0.13.0
    # via moto

# The following packages are considered to be unsafe in a requirements file:
# setuptools<|MERGE_RESOLUTION|>--- conflicted
+++ resolved
@@ -4,11 +4,7 @@
 #
 #    pip-compile --no-emit-index-url --output-file=requirements-tests.txt requirements-tests.in
 #
-<<<<<<< HEAD
 acme==2.7.1
-=======
-acme==2.7.0
->>>>>>> 49dea911
     # via certbot
 alembic==1.12.0
     # via flask-migrate
@@ -34,34 +30,21 @@
     # via -r requirements-tests.in
 blinker==1.6.3
     # via flask
-<<<<<<< HEAD
 boto3==1.28.64
     # via
     #   aws-sam-translator
     #   moto
 botocore==1.31.64
-=======
-boto3==1.28.62
-    # via
-    #   aws-sam-translator
-    #   moto
-botocore==1.31.62
->>>>>>> 49dea911
     # via
     #   aws-xray-sdk
     #   boto3
     #   moto
     #   s3transfer
 celery[redis]==5.3.4
-<<<<<<< HEAD
     # via
     #   -r requirements-tests.in
     #   celery
 certbot==2.7.1
-=======
-    # via -r requirements-tests.in
-certbot==2.7.0
->>>>>>> 49dea911
     # via -r requirements-tests.in
 certifi==2023.7.22
     # via requests
@@ -114,11 +97,7 @@
     #   sshpubkeys
 factory-boy==3.3.0
     # via -r requirements-tests.in
-<<<<<<< HEAD
 faker==19.10.0
-=======
-faker==19.8.0
->>>>>>> 49dea911
     # via
     #   -r requirements-tests.in
     #   factory-boy
@@ -208,8 +187,7 @@
     # via -r requirements-tests.in
 mdurl==0.1.2
     # via markdown-it-py
-<<<<<<< HEAD
-moto[all]==4.2.4
+moto[all]==4.2.5
     # via
     #   -r requirements-tests.in
     #   moto
@@ -217,14 +195,8 @@
     # via sympy
 mypy==1.6.0
     # via -r requirements-tests.in
-=======
-moto[all]==4.2.5
-    # via -r requirements-tests.in
-mpmath==1.3.0
-    # via sympy
 multipart==0.2.4
     # via moto
->>>>>>> 49dea911
 mypy-extensions==1.0.0
     # via
     #   black
@@ -235,11 +207,7 @@
     # via -r requirements-tests.in
 openapi-schema-validator==0.6.2
     # via openapi-spec-validator
-<<<<<<< HEAD
 openapi-spec-validator==0.7.1
-=======
-openapi-spec-validator==0.7.0
->>>>>>> 49dea911
     # via
     #   -r requirements-tests.in
     #   moto
